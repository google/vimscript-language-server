# How to Contribute

We'd love to accept your patches and contributions to this project. There are
just a few small guidelines you need to follow.

## Contributor License Agreement

Contributions to this project must be accompanied by a Contributor License
Agreement. You (or your employer) retain the copyright to your contribution;
this simply gives us permission to use and redistribute your contributions as
part of the project. Head over to <https://cla.developers.google.com/> to see
your current agreements on file or to sign a new one.

You generally only need to submit a CLA once, so if you've already submitted one
(even if it was for a different project), you probably don't need to do it
again.

## Code reviews

All submissions, including submissions by project members, require review. We
use GitHub pull requests for this purpose. Consult
[GitHub Help](https://help.github.com/articles/about-pull-requests/) for more
information on using pull requests.

## Community Guidelines

This project follows [Google's Open Source Community
Guidelines](https://opensource.google/conduct/).

## Building

### Install rust

Follow instructions on https://www.rust-lang.org/tools/install to install rust.

### Setup a fork

1. Create a fork (click Fork button in github)

2. Download fork

```shell
$ git clone git@github.com:YOUR_USERNAME/vimscript-language-server.git
```

3. Specify a new remote `upstream`

```shell
$ git remote add upstream https://github.com/google/vimscript-language-server.git
```

To sync a fork, run:

```shell
$ git checkout master
$ git fetch upstream master
$ git rebase upstream/master
```

To sync your feature branch, run:

```shell
$ git checkout my_feature
$ git rebase master
```

### Verify everything works

```shell
$ cargo test
```

<<<<<<< HEAD
### Update expect file

To automatically update the expected file, run:

```shell
$ UPDATE_EXPECT=1 cargo test
=======
### Cargo watch (optional)

```shell
$ cargo install cargo-watch
```

This crate allows running tests (or build) in watch mode (automatically reruns
the tests when some file is changed). To start tests in watch mode, run:

```shell
$ cargo watch -x test
>>>>>>> 54a7bea5
```

## Architecture

This codebase is very strongly inspired by rust-analyzer - it is strongly
recommended to read
https://github.com/rust-analyzer/rust-analyzer/blob/cf5bdf464cad7ceb9a67e07985a3f4d3799ec0b6/docs/dev/guide.md#guide-to-rust-analyzer.<|MERGE_RESOLUTION|>--- conflicted
+++ resolved
@@ -70,14 +70,14 @@
 $ cargo test
 ```
 
-<<<<<<< HEAD
 ### Update expect file
 
 To automatically update the expected file, run:
 
 ```shell
 $ UPDATE_EXPECT=1 cargo test
-=======
+```
+
 ### Cargo watch (optional)
 
 ```shell
@@ -89,7 +89,6 @@
 
 ```shell
 $ cargo watch -x test
->>>>>>> 54a7bea5
 ```
 
 ## Architecture
